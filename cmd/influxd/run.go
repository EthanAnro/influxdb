package main

import (
	"fmt"
	"io"
	"io/ioutil"
	"log"
	"net"
	"net/http"
	"net/url"
	"os"
	"path/filepath"
	"strconv"
	"strings"
	"time"

	"github.com/influxdb/influxdb"
	"github.com/influxdb/influxdb/admin"
	"github.com/influxdb/influxdb/collectd"
	"github.com/influxdb/influxdb/graphite"
	"github.com/influxdb/influxdb/httpd"
	"github.com/influxdb/influxdb/messaging"
	"github.com/influxdb/influxdb/raft"
	"github.com/influxdb/influxdb/udp"
)

func Run(config *Config, join, version string, logWriter *os.File) (*messaging.Broker, *influxdb.Server) {
	log.Printf("influxdb started, version %s, commit %s", version, commit)

	var initBroker, initServer bool
	if initBroker = !fileExists(config.BrokerDir()); initBroker {
		log.Printf("Broker directory missing. Need to create a broker.")
	}

	if initServer = !fileExists(config.DataDir()); initServer {
		log.Printf("Data directory missing. Need to create data directory.")
	}
	initServer = initServer || initBroker

	// Parse join urls from the --join flag.
	var joinURLs []url.URL
	if join == "" {
		joinURLs = parseURLs(config.JoinURLs())
	} else {
		joinURLs = parseURLs(join)
	}

	// Open broker & raft log, initialize or join as necessary.
	b, l := openBroker(config.BrokerDir(), config.BrokerURL(), initBroker, joinURLs, logWriter, config.Logging.RaftTracing)

	// Start the broker handler.
	var h *Handler
	if b != nil {
		h = &Handler{
			brokerHandler: &messaging.Handler{
				Broker:      b.Broker,
				RaftHandler: &raft.Handler{Log: l},
			},
		}

		// We want to make sure we are spun up before we exit this function, so we manually listen and serve
		listener, err := net.Listen("tcp", config.BrokerAddr())
		if err != nil {
			log.Fatalf("Broker failed to listen on %s. %s ", config.BrokerAddr(), err)
		}
		go func() {
			err := http.Serve(listener, h)
			if err != nil {
				log.Fatalf("Broker failed to server on %s.: %s", config.BrokerAddr(), err)
			}
		}()
		log.Printf("broker listening on %s", config.BrokerAddr())

		// have it occasionally tell a data node in the cluster to run continuous queries
		if config.ContinuousQuery.Disable {
			log.Printf("Not running continuous queries. [continuous_queries].disable is set to true.")
		} else {
			b.RunContinuousQueryLoop()
		}
	}

	// Open server, initialize or join as necessary.
	s := openServer(config, b, initServer, initBroker, joinURLs, logWriter)
	s.SetAuthenticationEnabled(config.Authentication.Enabled)

	// Enable retention policy enforcement if requested.
	if config.Data.RetentionCheckEnabled {
		interval := time.Duration(config.Data.RetentionCheckPeriod)
		if err := s.StartRetentionPolicyEnforcement(interval); err != nil {
			log.Fatalf("retention policy enforcement failed: %s", err.Error())
		}
		log.Printf("broker enforcing retention policies with check interval of %s", interval)
	}

	// Start shard group pre-create
	interval := config.ShardGroupPreCreateCheckPeriod()
	if err := s.StartShardGroupsPreCreate(interval); err != nil {
		log.Fatalf("shard group pre-create failed: %s", err.Error())
	}
	log.Printf("shard group pre-create with check interval of %s", interval)

	// Start the server handler. Attach to broker if listening on the same port.
	if s != nil {
		sh := httpd.NewHandler(s, config.Authentication.Enabled, version)
		sh.SetLogOutput(logWriter)
		sh.WriteTrace = config.Logging.WriteTracing

		if h != nil && config.BrokerAddr() == config.DataAddr() {
			h.serverHandler = sh
		} else {
			// We want to make sure we are spun up before we exit this function, so we manually listen and serve
			listener, err := net.Listen("tcp", config.DataAddr())
			if err != nil {
				log.Fatal(err)
			}
			go func() { log.Fatal(http.Serve(listener, sh)) }()
		}
		log.Printf("data node #%d listening on %s", s.ID(), config.DataAddr())

		// Start snapshot handler.
		go func() {
			log.Fatal(http.ListenAndServe(
				config.SnapshotAddr(),
				&httpd.SnapshotHandler{
					CreateSnapshotWriter: s.CreateSnapshotWriter,
				},
			))
		}()
		log.Printf("snapshot endpoint listening on %s", config.SnapshotAddr())

		// Start the admin interface on the default port
		if config.Admin.Enabled {
			port := fmt.Sprintf(":%d", config.Admin.Port)
			log.Printf("starting admin server on %s", port)
			a := admin.NewServer(port)
			go a.ListenAndServe()
		}

		// Spin up the collectd server
		if config.Collectd.Enabled {
			c := config.Collectd
			cs := collectd.NewServer(s, c.TypesDB)
			cs.Database = c.Database
			err := collectd.ListenAndServe(cs, c.ConnectionString(config.BindAddress))
			if err != nil {
				log.Printf("failed to start collectd Server: %v\n", err.Error())
			}
		}

		// Start the server bound to a UDP listener
		if config.UDP.Enabled {
			log.Printf("Starting UDP listener on %s", config.DataAddrUDP())
			u := udp.NewUDPServer(s)
			if err := u.ListenAndServe(config.DataAddrUDP()); err != nil {
				log.Printf("Failed to start UDP listener on %s: %s", config.DataAddrUDP(), err)
			}

		}

		// Spin up any Graphite servers
		for _, c := range config.Graphites {
			if !c.Enabled {
				continue
			}

			// Configure Graphite parsing.
			parser := graphite.NewParser()
			parser.Separator = c.NameSeparatorString()
			parser.LastEnabled = c.LastEnabled()

			if err := s.CreateDatabaseIfNotExists(c.DatabaseString()); err != nil {
				log.Fatalf("failed to create database for %s Graphite server: %s", c.Protocol, err.Error())
			}

			// Spin up the server.
			var g graphite.Server
			g, err := graphite.NewServer(c.Protocol, parser, s, c.DatabaseString())
			if err != nil {
				log.Fatalf("failed to initialize %s Graphite server: %s", c.Protocol, err.Error())
			}
			g.SetLogOutput(logWriter)

			err = g.ListenAndServe(c.ConnectionString(config.BindAddress))
			if err != nil {
				log.Fatalf("failed to start %s Graphite server: %s", c.Protocol, err.Error())
			}
		}

		// Start up self-monitoring if enabled.
		if config.Statistics.Enabled {
			database := config.Statistics.Database
			policy := config.Statistics.RetentionPolicy
			interval := time.Duration(config.Statistics.WriteInterval)

			// Ensure database exists.
			if err := s.CreateDatabaseIfNotExists(database); err != nil {
				log.Fatalf("failed to create database %s for internal statistics: %s", database, err.Error())
			}

			// Ensure retention policy exists.
			rp := influxdb.NewRetentionPolicy(policy)
			if err := s.CreateRetentionPolicyIfNotExists(database, rp); err != nil {
				log.Fatalf("failed to create retention policy for internal statistics: %s", err.Error())
			}

			s.StartSelfMonitoring(database, policy, interval)
			log.Printf("started self-monitoring at interval of %s", interval)
		}
	}

	// unless disabled, start the loop to report anonymous usage stats every 24h
	if !config.ReportingDisabled {
		// Make sure we have a config object b4 we try to use it.
		if clusterID := b.Broker.ClusterID(); clusterID != 0 {
			go s.StartReportingLoop(version, clusterID)
		}
	}

	return b.Broker, s
}

// write the current process id to a file specified by path.
func writePIDFile(path string) {
	if path == "" {
		return
	}

	// Ensure the required directory structure exists.
	err := os.MkdirAll(filepath.Dir(path), 0755)
	if err != nil {
		log.Fatal(err)
	}

	// Retrieve the PID and write it.
	pid := strconv.Itoa(os.Getpid())
	if err := ioutil.WriteFile(path, []byte(pid), 0644); err != nil {
		log.Fatal(err)
	}
}

// parseConfig parses the configuration from a given path. Sets overrides as needed.
func parseConfig(path, hostname string) (*Config, error) {
	if path == "" {
<<<<<<< HEAD
		return NewConfig(), nil
=======
		c, err := NewConfig()
		if err != nil {
			log.Fatalf("failed to generate default config: %s. Please supply an explicit configuration file",
				err.Error())
		}
		return c
>>>>>>> 2e5a4ab2
	}

	// Parse configuration.
	config, err := ParseConfigFile(path)
	if err != nil {
		return nil, fmt.Errorf("config: %s", err)
	}

	// Override config properties.
	if hostname != "" {
		config.Hostname = hostname
	}

	return config, nil
}

// creates and initializes a broker.
func openBroker(path string, u url.URL, initializing bool, joinURLs []url.URL, w io.Writer, raftTracing bool) (*influxdb.Broker, *raft.Log) {
	// Create raft log.
	l := raft.NewLog()
	l.SetURL(u)
	l.SetLogOutput(w)
	l.DebugEnabled = raftTracing

	// Create broker.
	b := influxdb.NewBroker()
	b.Log = l
	b.SetLogOutput(w)

	// Open broker so it can feed last index data to the log.
	if err := b.Open(path); err != nil {
		log.Fatalf("failed to open broker at %s : %s", path, err)
	}
	log.Printf("broker opened at %s", path)

	// Attach the broker as the finite state machine of the raft log.
	l.FSM = &messaging.RaftFSM{Broker: b}

	// Open raft log inside broker directory.
	if err := l.Open(filepath.Join(path, "raft")); err != nil {
		log.Fatalf("raft: %s", err)
	}

	// If this is a new broker then we can initialize two ways:
	//   1) Start a brand new cluster.
	//   2) Join an existing cluster.
	if initializing {
		if len(joinURLs) == 0 {
			if err := l.Initialize(); err != nil {
				log.Fatalf("initialize raft log: %s", err)
			}
		} else {
			joinLog(l, joinURLs)
		}
	}

	return b, l
}

// joins a raft log to an existing cluster.
func joinLog(l *raft.Log, joinURLs []url.URL) {
	// Attempts to join each server until successful.
	for _, u := range joinURLs {
		if err := l.Join(u); err != nil {
			log.Printf("join: failed to connect to raft cluster: %s: %s", u, err)
		} else {
			log.Printf("join: connected raft log to %s", u)
			return
		}
	}
	log.Fatalf("join: failed to connect raft log to any specified server")
}

// creates and initializes a server.
func openServer(config *Config, b *influxdb.Broker, initServer, initBroker bool, joinURLs []url.URL, w io.Writer) *influxdb.Server {
	// Use broker URL if there are no join URLs passed.
	clientJoinURLs := joinURLs
	if len(joinURLs) == 0 {
		clientJoinURLs = []url.URL{b.URL()}
	}

	// Create messaging client to the brokers.
	c := influxdb.NewMessagingClient()
	c.SetLogOutput(w)
	if err := c.Open(filepath.Join(config.Data.Dir, messagingClientFile)); err != nil {
		log.Fatalf("messaging client error: %s", err)
	}

	// If join URLs were passed in then use them to override the client's URLs.
	if len(clientJoinURLs) > 0 {
		c.SetURLs(clientJoinURLs)
	}

	// If no URLs exist on the client the return an error since we cannot reach a broker.
	if len(c.URLs()) == 0 {
		log.Fatal("messaging client has no broker URLs")
	}

	// Create and open the server.
	s := influxdb.NewServer()
	s.SetLogOutput(w)
	s.WriteTrace = config.Logging.WriteTracing
	s.RetentionAutoCreate = config.Data.RetentionAutoCreate
	s.RecomputePreviousN = config.ContinuousQuery.RecomputePreviousN
	s.RecomputeNoOlderThan = time.Duration(config.ContinuousQuery.RecomputeNoOlderThan)
	s.ComputeRunsPerInterval = config.ContinuousQuery.ComputeRunsPerInterval
	s.ComputeNoMoreThan = time.Duration(config.ContinuousQuery.ComputeNoMoreThan)

	// Open server with data directory and broker client.
	if err := s.Open(config.Data.Dir, c); err != nil {
		log.Fatalf("failed to open data server: %v", err.Error())
	}
	log.Printf("data server opened at %s", config.Data.Dir)

	// If the server is uninitialized then initialize or join it.
	if initServer {
		if len(joinURLs) == 0 {
			if initBroker {
				if err := s.Initialize(b.URL()); err != nil {
					log.Fatalf("server initialization error: %s", err)
				}
			}
		} else {
			joinServer(s, config.DataURL(), joinURLs)
		}
	}

	return s
}

// joins a server to an existing cluster.
func joinServer(s *influxdb.Server, u url.URL, joinURLs []url.URL) {
	// TODO: Use separate broker and data join urls.

	// Create data node on an existing data node.
	for _, joinURL := range joinURLs {
		if err := s.Join(&u, &joinURL); err != nil {
			log.Printf("join: failed to connect data node: %s: %s", u, err)
		} else {
			log.Printf("join: connected data node to %s", u)
			return
		}
	}
	log.Fatalf("join: failed to connect data node to any specified server")
}

// parses a comma-delimited list of URLs.
func parseURLs(s string) (a []url.URL) {
	if s == "" {
		return nil
	}

	for _, s := range strings.Split(s, ",") {
		u, err := url.Parse(s)
		if err != nil {
			log.Fatalf("cannot parse urls: %s", err)
		}
		a = append(a, *u)
	}
	return
}

// returns true if the file exists.
func fileExists(path string) bool {
	if _, err := os.Stat(path); os.IsNotExist(err) {
		return false
	}
	return true
}

func printRunUsage() {
	log.Printf(`usage: run [flags]

run starts the broker and data node server. If this is the first time running
the command then a new cluster will be initialized unless the -join argument
is used.

        -config <path>
                          Set the path to the configuration file.

        -hostname <name>
                          Override the hostname, the 'hostname' configuration
                          option will be overridden.

        -join <url>
                          Joins the server to an existing cluster.

        -pidfile <path>
                          Write process ID to a file.
`)
}<|MERGE_RESOLUTION|>--- conflicted
+++ resolved
@@ -241,16 +241,11 @@
 // parseConfig parses the configuration from a given path. Sets overrides as needed.
 func parseConfig(path, hostname string) (*Config, error) {
 	if path == "" {
-<<<<<<< HEAD
-		return NewConfig(), nil
-=======
 		c, err := NewConfig()
 		if err != nil {
-			log.Fatalf("failed to generate default config: %s. Please supply an explicit configuration file",
-				err.Error())
-		}
-		return c
->>>>>>> 2e5a4ab2
+			return nil, fmt.Errorf("failed to generate default config: %s. Please supply an explicit configuration file", err.Error())
+		}
+		return c, nil
 	}
 
 	// Parse configuration.
