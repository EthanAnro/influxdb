--- conflicted
+++ resolved
@@ -171,25 +171,6 @@
   }
 }
 
-<<<<<<< HEAD
-export const timeSeriesToTable = data => {
-  const {labels, timeSeries} = timeSeriesToDygraph(data, false)
-  const tableData = timeSeries.length
-    ? timeSeries.map(row =>
-        row.map(cell => {
-          if (cell) {
-            return typeof cell === 'object'
-              ? cell.toISOString()
-              : cell.toString()
-          }
-          return 'null'
-        })
-      )
-    : [[]]
-
-  return {labels, data: [labels, ...tableData]}
-}
-=======
 export const timeSeriesToTableGraph = raw => {
   const {sortedLabels, sortedTimeSeries} = timeSeriesTransform(raw)
 
@@ -203,5 +184,4 @@
   }
 }
 
-export default timeSeriesToDygraph
->>>>>>> 2d37fe09
+export default timeSeriesToDygraph